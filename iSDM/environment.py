--- conflicted
+++ resolved
@@ -1,16 +1,5 @@
 
-<<<<<<< HEAD
-"""
-Another interesting module
-
-:synopsis: Another useful module indeed, environment.
-
-.. moduleauthor:: Daniela Remenska <remenska@gmail.com>
-
-"""
-=======
 """Documentation on environment module."""
->>>>>>> 706d83b0
 import logging
 from enum import Enum
 import rasterio
@@ -35,13 +24,9 @@
 
 
 class EnvironmentalLayer(object):
-<<<<<<< HEAD
     """
     Some class-level documentaiton on environmental layer class
     """
-=======
-    """Documentation on EnvironmentalLayer class"""
->>>>>>> 706d83b0
     def __init__(self, source=None, file_path=None, **kwargs):
         # you want to be able to agregate at a different resolution
         # and back/forth, right?
